/**
 * PyFrame.java
 * Author: Kent D. Lee (c) 2017 Created on Jan 10, 2017.
 *
 * License: Please read the LICENSE file in this distribution for details
 * regarding the licensing of this code. This code is freely available for
 * educational use. THE SOFTWARE IS PROVIDED "AS IS", WITHOUT WARRANTY OF ANY
 * KIND.
 *
 * Description:
 * PyFrame objects are the JCoCo equivalent of an activation record on the
 * run-time stack. A PyFunction or PyMethod object is created for each function defined
 * in the casm file. When a function is called, a PyFrame object is created
 * with the information for the function or method, including the code, arguments,
 * and the globals, constants, and cellvars. The execute method of this class
 * is where the virtual machine instructions are executed.
 *
 * The opStack instance variable is a stack of PyObjects. It is where the
 * virtual machine pushes operands that are used by the instructions. The
 * CoCo is a stack machine (i.e. no registers). All operands are pushed on the
 * opStack prior to an operation being performed.
 *
 * The blockStack is a stack used to record blocks. A block is an integer
 * which is pushed on a stack for a loop or a try except block. When in a loop
 * the break statement will exit the loop by popping the block stack to find
 * the exit point for the program counter. For try except blocks the value
 * pushed on the blockStack is -1*PC where PC is the exit point of the exception
 * handler. In this way we can distinguish between loop blocks and exception
 * blocks.
 */
package jcoco;

import java.util.ArrayList;
import java.util.HashMap;
import java.util.Iterator;
import jcoco.PyByteCode.PyOpCode;
import jcoco.PyException.ExceptionType;
import jcoco.PyType.PyTypeId;
import java.util.Stack;

class PyFrame extends PyObjectAdapter {

    private final PyCode code;
    private int PC;
    private HashMap<String, PyObject> locals;
    private HashMap<String, PyObject> globals;
    private HashMap<String, PyCell> cellvars;
    private boolean stepOnReturn = false;
    private boolean printDebuggerPrompt = true;
    private final ArrayList<PyObject> consts;
    private PyStack<PyObject> opStack;
    private PyStack<Integer> blockStack;
    private final String[] cmp_op = {"__lt__", "__le__", "__eq__", "__ne__", "__gt__", "__ge__",
        "__contains__", "__notin__", "is__", "is_not", "__excmatch",
        "BAD"};
    private PyCallStack callStack;

    public PyFrame(PyCallStack callStack, PyCode code, ArrayList<PyObject> args, HashMap<String, PyObject> globals,
            ArrayList<PyObject> consts, HashMap<String, PyCell> cellvars) {
        super();
        this.callStack = callStack;
        this.globals = globals;
        this.code = code;
        this.consts = consts;
        this.cellvars = cellvars;
        this.locals = new HashMap<String, PyObject>();
        ArrayList<String> varnames = code.getLocals();

        this.opStack = new PyStack<PyObject>();
        this.blockStack = new PyStack<Integer>();

        int j = args.size() - 1;

        for (int i = 0; i < args.size(); i++) {
            locals.put(varnames.get(i), args.get(j));
            j--;
        }

        for (int i = 0; i < code.getCellVars().size(); i++) {
            String name = code.getCellVars().get(i);
            cellvars.put(name, new PyCell(null));

            //Here we have a special case where the parmeter is used in a nested
            //funciton ans so must be a cell instead of the normal local Value
            if (locals.containsKey(name)) {
                cellvars.get(name).set(locals.get(name));
            }
        }
    }

    public void terminate(int exceptionVal, String name) {
        throw new PyException(ExceptionType.valueOf(exceptionVal),
                "Terminating with exception in function " + name);
    }

    public PyObject safetyPop() {
        if (this.opStack.isEmpty()) {
            throw new PyException(ExceptionType.PYILLEGALOPERATIONEXCEPTION,
                    "Attempt to pop empty operand stack in " + this.code.getInstructions().get(this.PC - 1).getOpCodeName());
        }

        PyObject obj = opStack.pop();

        // If we were to come across a PyMarker it was left on the stack by 
        // code that had an exception. This should not happen, but if so, throw it away.
        while (obj.getType().typeId() == PyType.PyTypeId.PyMarkerType) {
            obj = opStack.pop();
        }

        return obj;
    }

    public String getCellName(int index) {
        String name;

        if (index < code.getCellVars().size()) {
            name = code.getCellVars().get(index);
        } else {
            if (index - code.getCellVars().size() >= code.getFreeVars().size()) {
                throw new PyException(ExceptionType.PYILLEGALOPERATIONEXCEPTION,
                        "Index value out of range on instruction");
            }
            name = code.getFreeVars().get(index - code.getCellVars().size());
        }
        return name;
    }

    public PyCode getCode() {
        return this.code;
    }

    public HashMap<String, PyObject> getLocals() {
        return locals;
    }

    public int getPC() {
        return this.PC;
    }

    public String hashMapToString(HashMap theMap) {
        // temporarily turn off stepping if it is on.
        boolean debugging = JCoCo.stepOverInstructions;
        JCoCo.stepOverInstructions = false;
<<<<<<< HEAD
=======
        int callStackSize = JCoCo.callStack.size();
>>>>>>> 8841c9f1

        String s = "{";

        HashMap<String, PyObject> map = (HashMap<String, PyObject>) theMap;
        PyStr t = null;
        String t_str = null;

        for (String key : map.keySet()) {
            try {
<<<<<<< HEAD
                t = (PyStr) map.get(key).callMethod(new PyCallStack(), "__repr__", new ArrayList<PyObject>());
                t_str = t.str();
            } catch (PyException ex) {
=======
                t = (PyStr) map.get(key).callMethod("__repr__", new ArrayList<PyObject>());
                t_str = t.str();
            } catch (PyException ex) {
                JCoCo.callStack.pop(); // get rid of bad stack frame put there by debugger.
>>>>>>> 8841c9f1
                try {
                    t_str = ((PyObject) map.get(key)).str();
                } catch (PyException ex2) {
                    t_str = "<" + ((PyObject) map.get(key)).getType() + " object at 0x" + Integer.toHexString(System.identityHashCode(this)) + ">";
                }
            }
            s += key + "=" + t_str + ",";
        }

        if (s.length() > 1) {
            s = s.substring(0, s.length() - 1);
        }

        s += "}";

<<<<<<< HEAD
=======
        while (JCoCo.callStack.size() > callStackSize) {
            JCoCo.callStack.pop(); // restore call stack after debugging.
        }

>>>>>>> 8841c9f1
        JCoCo.stepOverInstructions = debugging;

        return s;
    }

    public void break_point_command_loop() {
        boolean exited = false;
        if (printDebuggerPrompt) {
            System.out.println("Entering Interactive Debugger in function " + this.code.getName() + " ...");
        }

        while (!exited) {

            System.out.print("Enter command (h for help): ");
            String cmd = JCoCo.scanner.nextLine();

            printDebuggerPrompt = true; // for next time we get in here

            if (cmd.equals("h") || cmd.equals("help")) {
                System.out.println("  (h)elp:      print this help message\n  (c)allstack: print the current run-time stack\n  (t)ype:      print the code\n  (a)rgs:      print the contents of the operand stack\n  (l)ocals:    print the contents of the locals\n  (v)ars:      print the contents of the cellvars\n  (s)tep:      execute one instruction\n  (o)ut:       Step out of the current function call\n  (r)un:       continue execution\n  (q)uit:      quit execution");
            } else if (cmd.equals("run") || cmd.equals("r")) {
                exited = true;
                JCoCo.stepOverInstructions = false;
            } else if (cmd.equals("quit") || cmd.equals("q")) {
                System.exit(0);
            } else if (cmd.equals("step") || cmd.equals("s")) {
                printDebuggerPrompt = false; // Don't keep printing it if we are stepping.
                exited = true;
                JCoCo.stepOverInstructions = true;
                System.out.println(PC + ": " + code.getInstructions().get(PC));
            } else if (cmd.equals("out") || cmd.equals("o")) {
                stepOnReturn = true;
                JCoCo.stepOverInstructions = false;
                exited = true;
            } else if (cmd.equals("callstack") || cmd.equals("c")) {
                callStack.printCallStack();
            } else if (cmd.equals("args") || cmd.equals("a")) {
                if (JCoCo.verbose) {
                    System.out.println(opStack.toStringNoMarkers());
                } else {
                    System.out.println(opStack.toString());
                }

            } else if (cmd.equals("type") || cmd.equals("t")) {
                System.out.println("\n***********************************\nPC=" + PC + "\n***********************************");
                System.out.println(this.code.prettyString("", true));
            } else if (cmd.equals("locals") || cmd.equals("l")) {
                System.out.println(hashMapToString(locals));
            } else if (cmd.equals("vars") || cmd.equals("v")) {
                System.out.println(hashMapToString(cellvars));
            } else {
                System.out.println("Unknown Command");
            }
        }
    }

    public PyObject execute() {

        this.PC = 0;
        PyByteCode inst = null;
        PyOpCode opcode;
        int operand;
        int i;
        PyType selfType;
        PyCell cell;
        PyObject u;
        PyObject v;
        PyObject w;
        PyFunList funlist;
        PyTuple tuple;
        PyObject x;
        PyObject y;
        PyObject z;
        PyBool bu;
        boolean handled = false;
        PyCallable fun;
        ArrayList<PyObject> args;
        Iterator it;
        String name;

        callStack.pushFrame(this);

        while (true) {
            try {
                if (PC == this.code.getInstructions().size()) {
                    throw new PyException(ExceptionType.PYILLEGALOPERATIONEXCEPTION,
                            "ValueError: Function must return a value. Missing RETURN_VALUE instruction");
                }

                inst = this.code.getInstructions().get(this.PC);

                if (JCoCo.stepOverInstructions) {
                    break_point_command_loop();
                }

                this.PC++;
                opcode = inst.getOpCode();
                operand = inst.getOperand();

                switch (opcode) {
                    case LOAD_FAST:
                        u = this.locals.get(this.code.getLocals().get(operand));
                        if (u == null) {
                            throw new PyException(ExceptionType.PYILLEGALOPERATIONEXCEPTION,
                                    "NameError: name '" + this.code.getLocals().get(operand) + "' is not defined");
                        }
                        this.opStack.push(u);
                        break;
                    case LOAD_CONST:
                        u = this.consts.get(operand);
                        this.opStack.push(u);
                        break;
                    case LOAD_GLOBAL:
                        u = this.globals.get(this.code.getGlobals().get(operand));
                        if (u == null) {
                            throw new PyException(ExceptionType.PYILLEGALOPERATIONEXCEPTION,
                                    "NameError: name '" + this.code.getGlobals().get(operand) + "' is not defined");
                        }
                        this.opStack.push(u);
                        break;
                    case STORE_FAST:
                        u = this.safetyPop();
                        this.locals.put(this.code.getLocals().get(operand), u);
                        break;

                    case STORE_LOCALS:
                        u = this.safetyPop();
                        this.locals = ((PyMap) u).getMap();
                        break;

                    case STORE_NAME:
                        u = this.safetyPop();
                        this.locals.put(this.code.getGlobals().get(operand), u);
                        break;

                    case LOAD_NAME:
                        u = this.locals.get(this.code.getGlobals().get(operand));
                        if (u == null) {
                            throw new PyException(ExceptionType.PYILLEGALOPERATIONEXCEPTION,
                                    "NameError: name '" + this.code.getGlobals().get(operand) + "' is not defined");
                        }
                        this.opStack.push(u);
                        break;

                    case POP_TOP:
                        u = this.safetyPop();
                        break;
                    case COMPARE_OP:
                        v = this.safetyPop();
                        u = this.safetyPop();
                        if (operand >= 6 && operand < 10) {
                            //for these comparisons the method should be called on the 
                            //second argument (TOS), not the first (TOS1)
                            PyObject tmp = u;
                            u = v;
                            v = tmp;
                        }
                        args = new ArrayList<PyObject>();
                        args.add(v);

                        //Please note that the line below depends on the cmp_op
                        //arrat and it should be intialized to all comparison
                        //operators. This list will need to expand at some point.
                        //the cmp_op array is at the top of this module.
                        w = u.callMethod(callStack, cmp_op[operand], args);
                        //do not need to delete args, garbage collection will handle it
                        this.opStack.push(w);

                        //The following must be done for exceptions because the 
                        //END_FINALLY needs to know whether the exception was handled 
                        //or not.
                        if (operand == 10) {
                            handled = ((PyBool) w).getVal();
                        }
                        break;
                    case SETUP_LOOP:
                        this.blockStack.push(operand);
                        break;
                    case BREAK_LOOP:
                        this.PC = this.blockStack.pop();
                        break;
                    case POP_BLOCK:
                        if (this.blockStack.isEmpty()) {
                            throw new PyException(ExceptionType.PYILLEGALOPERATIONEXCEPTION,
                                    "Attempt to pop empty block stack");
                        }

                        this.blockStack.pop();
                        break;
                    case JUMP_FORWARD:
                        //This instruction is not relative in this virtual machine
                        // because the assembler calculates the target address
                        this.PC = operand;
                        break;
                    case JUMP_ABSOLUTE:
                        this.PC = operand;
                        break;
                    case POP_JUMP_IF_TRUE:
                        if (this.opStack.isEmpty()) {
                            throw new PyException(ExceptionType.PYILLEGALOPERATIONEXCEPTION,
                                    "Attempt to pop empty operand stack in POP_JUMP_IF_FALSE");
                        }
                        u = this.safetyPop();
                        if (u.getType().str() != "bool") {
                            throw new PyException(ExceptionType.PYILLEGALOPERATIONEXCEPTION,
                                    "Illegal operand type for POP_JUMP_IF_FALSE: expected bool, got " + u.getType().str());
                        }

                        bu = (PyBool) u;

                        if (bu.getVal() == true) {
                            this.PC = operand;
                        }
                        break;
                    case POP_JUMP_IF_FALSE:
                        if (this.opStack.isEmpty()) {
                            throw new PyException(ExceptionType.PYILLEGALOPERATIONEXCEPTION,
                                    "Attempt to pop empty operand stack in POP_JUMP_IF_FALSE");
                        }

                        u = this.safetyPop();
                        if (u.getType().str() != "bool") {
                            throw new PyException(ExceptionType.PYILLEGALOPERATIONEXCEPTION,
                                    "Illegal Operand Type for POP_JUMP_IF_FALSE");
                        }

                        bu = (PyBool) u;

                        if (bu.getVal() == false) {
                            this.PC = operand;
                        }
                        break;
                    case BINARY_ADD:
                    case INPLACE_ADD:
                        v = this.safetyPop();
                        u = this.safetyPop();
                        args = new ArrayList<PyObject>();
                        args.add(v);

                        w = u.callMethod(callStack, "__add__", args);

                        this.opStack.push(w);
                        break;
                    case BINARY_SUBTRACT:
                        v = this.safetyPop();
                        u = this.safetyPop();
                        args = new ArrayList<PyObject>();
                        args.add(v);
                        w = u.callMethod(callStack, "__sub__", args);
                        this.opStack.push(w);
                        break;
                    case BINARY_MULTIPLY:
                        v = this.safetyPop();
                        u = this.safetyPop();
                        args = new ArrayList<PyObject>();
                        args.add(v);
                        w = u.callMethod(callStack, "__mul__", args);
                        this.opStack.push(w);
                        break;
                    case BINARY_FLOOR_DIVIDE:
                        v = this.safetyPop();
                        u = this.safetyPop();
                        args = new ArrayList<PyObject>();
                        args.add(v);
                        w = u.callMethod(callStack, "__floordiv__", args);
                        this.opStack.push(w);
                        break;
                    case BINARY_TRUE_DIVIDE:
                        v = this.safetyPop();
                        u = this.safetyPop();
                        args = new ArrayList<PyObject>();
                        args.add(v);
                        w = u.callMethod(callStack, "__truediv__", args);
                        this.opStack.push(w);
                        break;
                    case BINARY_MODULO:
                        v = this.safetyPop();
                        u = this.safetyPop();
                        args = new ArrayList<PyObject>();
                        args.add(v);
                        w = u.callMethod(callStack, "__mod__", args);
                        this.opStack.push(w);
                        break;
                    case BINARY_POWER:
                        v = this.safetyPop();
                        u = this.safetyPop();
                        args = new ArrayList<PyObject>();
                        args.add(v);
                        w = u.callMethod(callStack, "__pow__", args);
                        this.opStack.push(w);
                        break;
                    case GET_ITER:
                        u = this.safetyPop();
                        args = new ArrayList<PyObject>();
                        v = u.callMethod(callStack, "__iter__", args);
                        this.opStack.push(v);
                        break;
                    case ROT_TWO:
                        u = this.safetyPop();
                        v = this.safetyPop();
                        this.opStack.push(u);
                        this.opStack.push(v);
                        break;
                    case FOR_ITER:
                        u = this.safetyPop();
                        args = new ArrayList<PyObject>();
                        try {
                            v = u.callMethod(callStack, "__next__", args);
                            this.opStack.push(u);
                            this.opStack.push(v);
                        } catch (PyException ex) {
                            if (ex.getExceptionType() == ExceptionType.PYSTOPITERATIONEXCEPTION) {
                                this.PC = operand;
                            } else {
                                throw ex;
                            }
                        }
                        break;
                    case CALL_FUNCTION:
                        args = new ArrayList<PyObject>();
                        //NOTE: Arguments are added backwards because they are popped 
                        //off the stack in reverse order. So, the called function 
                        //gets the arguments backwards
                        for (i = 0; i < operand; i++) {
                            u = this.safetyPop();
                            args.add(u);
                        }
                        u = this.safetyPop();
                        v = u.callMethod(callStack, "__call__", args);
                        this.opStack.push(v);
                        //don't need to delete args; garbage collection will handle it
                        break;
                    case RETURN_VALUE:
                        if (this.opStack.isEmpty()) {
                            throw new PyException(ExceptionType.PYILLEGALOPERATIONEXCEPTION,
                                    "Attempt to pop empty stack in RETURN_VALUE");
                        }
                        if (stepOnReturn) {
                            JCoCo.stepOverInstructions = true;
                        }
                        u = safetyPop();
                        callStack.popFrame();

                        if (JCoCo.stepOverInstructions) {
                            System.out.println("Interactive Debugger returning from function " + this.code.getName() + " ...");
                        }

                        if (JCoCo.stepOverInstructions) {
                            System.out.println("Interactive Debugger returning from function " + this.code.getName() + " ...");
                        }

                        return u;
                    case LOAD_ATTR:
                        u = this.safetyPop();
                        v = u.get(this.code.getGlobals().get(operand));
                        this.opStack.push(v);
                        break;
                    // what is store attr supposed to do?
                    case STORE_ATTR:
                        u = this.safetyPop();
                        v = this.safetyPop();
                        u.set(this.code.getGlobals().get(operand), v);
                        break;
                    case BINARY_SUBSCR:
                        u = this.safetyPop();
                        v = this.safetyPop();
                        args = new ArrayList<PyObject>();
                        args.add(u);

                        w = v.callMethod(callStack, "__getitem__", args);
                        this.opStack.push(w);
                        break;
                    case STORE_SUBSCR:
                        u = this.safetyPop();
                        v = this.safetyPop();
                        w = this.safetyPop();
                        args = new ArrayList<PyObject>();
                        args.add(w);
                        args.add(u);

                        w = v.callMethod(callStack, "__setitem__", args);
                        break;
                    case LOAD_CLOSURE:
                        //the free or cell vars in the code object give us the name of the value
                        name = getCellName(operand);

                        //use the name to lookup the cell in the cellvar storage and push
                        this.opStack.push(this.cellvars.get(name));
                        break;

                    case BUILD_FUNLIST:
                        args = new ArrayList<PyObject>();
                        for (i = 0; i < operand; i++) {
                            u = safetyPop();
                            args.add(0, u);
                        }

                        opStack.push(new PyFunList(args));
                        break;

                    case SELECT_FUNLIST:
                        u = safetyPop();
                        if (u.getType().typeId() != PyType.PyTypeId.PyFunListType) {
                            throw new PyException(PyException.ExceptionType.PYILLEGALOPERATIONEXCEPTION, "Attempt to select elements of a funlist from non-funlist object.");
                        }
                        funlist = (PyFunList) u;
                        opStack.push(funlist.getTail());
                        opStack.push(funlist.getHead());
                        break;

                    case CONS_FUNLIST:
                        u = safetyPop();
                        v = safetyPop();
                        if (u.getType().typeId() != PyType.PyTypeId.PyFunListType) {
                            throw new PyException(PyException.ExceptionType.PYILLEGALOPERATIONEXCEPTION, "Attempt to construct a funlist without a funlist tail.");
                        }
                        funlist = (PyFunList) u;
                        opStack.push(new PyFunList(v, funlist));
                        break;

                    case LOAD_BUILD_CLASS:
                        this.opStack.push(new PyBuildClass(globals));
                        break;

                    case BUILD_TUPLE:
                        args = new ArrayList<PyObject>();
                        for (i = 0; i < operand; i++) {
                            u = this.safetyPop();
                            args.add(0, u);
                        }
                        this.opStack.push(new PyTuple(args));
                        break;
                    case SELECT_TUPLE:
                        u = this.safetyPop();
                        if (u.getType().typeId() != PyTypeId.PyTupleType) {
                            throw new PyException(ExceptionType.PYILLEGALOPERATIONEXCEPTION,
                                    "Attempt to select elements of a tuple from a non-tuple object");
                        }

                        tuple = (PyTuple) u;

                        if (operand != tuple.size()) {
                            throw new PyException(ExceptionType.PYILLEGALOPERATIONEXCEPTION,
                                    "Attempt to select elements of a atile with incorrect size");
                        }

                        for (i = tuple.size() - 1; i >= 0; i--) {
                            this.opStack.push(tuple.getVal(i));
                        }
                        break;
                    case BUILD_LIST:
                        args = new ArrayList<PyObject>();
                        for (i = 0; i < operand; i++) {
                            u = this.safetyPop();
                            args.add(0, u);
                        }

                        this.opStack.push(new PyList(args));
                        break;
                    case MAKE_CLOSURE:
                        u = this.safetyPop();
                        v = this.safetyPop();
                        w = new PyFunction((PyCode) u, this.globals, v);
                        this.opStack.push(w);
                        break;
                    case MAKE_FUNCTION:
                        u = this.safetyPop();
                        w = new PyFunction((PyCode) u, this.globals, null);
                        this.opStack.push(w);
                        break;
                    case STORE_DEREF:
                        u = this.safetyPop();
                        cell = this.cellvars.get(getCellName(operand));
                        cell.set(u);
                        break;
                    case LOAD_DEREF:
                        cell = this.cellvars.get(getCellName(operand));
                        this.opStack.push(cell.deref());
                        break;
                    case SETUP_EXCEPT:
                        //multiplying by -1 is because any value less than 0 is 
                        // for a try except
                        this.blockStack.push(-1 * operand);

                        // We put a marker on the operand stack in case an exception occurs. If
                        // a marker is popped (by safetyPop) it is thrown away so that the machine 
                        // does not see the marker. If an exception occurs we'll look for the marker.
                        opStack.push(new PyMarker());
                        break;
                    case RAISE_VARARGS:
                        // This is not currently implemented according to the 
                        // byte code documentation. The documentation says this:
                        // RAISE_VARARGS(argc)
                        //    Raises an exception. argc indicates the number of 
                        //    parameters to the raise statement, ranging from 0 to 3. 
                        //    The handler will find the traceback as TOS2, the 
                        //    parameter as TOS1, and the exception as TOS.
                        // In this interpreter, currently exceptions contain the traceback
                        // and there is always one argument to the RAISE_VARARGS 
                        // instruction, which is the value stored in the exception
                        u = this.safetyPop();
                        throw ((PyException) u);
                    case DUP_TOP:
                        if (this.opStack.isEmpty()) {
                            throw new PyException(ExceptionType.PYEMPTYSTACKEXCEPTION,
                                    "Attempt to duplicate top of empty operand stack");
                        }
                        this.opStack.push(this.opStack.top());
                        break;
                    case SETUP_FINALLY:
                        this.blockStack.push(-1 * operand);
                        // We put a marker on the operand stack in case an exception occurs. If
                        // a marker is popped (by safetyPop) it is thrown away so that the machine 
                        // does not see the marker. When we get to the END_FINALLY we'll clean up 
                        // the operand stack of anything left.
                        opStack.push(new PyMarker());
                        break;
                    case END_FINALLY:
                        if (!handled) {
                            //The Stack contains:
                            //TOS: Exception
                            //TOS1: Value (which is just our exception again)
                            //TOS2: Traceback - but this is in our exception
                            //And the block stack contains a block for the handler
                            //So we pop three values and throw our exception again.
                            u = this.safetyPop();
                            v = this.safetyPop();
                            w = this.safetyPop();
                            this.blockStack.pop();

                            throw ((PyException) u);
                        }
                        // when the SETUP_FINALLY was executed, a marker was added to the operand stack
                        // in case an exception occurrred. Now that we are done processing the finally, 
                        // we clean up the operand stack to this point. 
                        if (!opStack.isEmpty()) {
                            PyObject obj = opStack.pop();
                            while (!obj.str().equals("Marker") && !opStack.isEmpty()) {
                                obj = opStack.pop();
                            }
                        }
                        break;
                    case POP_EXCEPT:
                        operand = this.blockStack.pop();
                        if (operand > 0) {
                            throw new PyException(ExceptionType.PYILLEGALOPERATIONEXCEPTION,
                                    "Pop of block stack was for non-exception handling block.");
                        }
                        break;
                    case DELETE_FAST:
                        //The purpose of this instruction is not well understood.
                        //According to the definition, it deletes the local variable
                        //found at the index operand.
                        this.locals.remove(this.code.getLocals().get(operand));
                        break;
                    case BREAK_POINT:
                        this.printDebuggerPrompt = true;
                        JCoCo.stepOverInstructions = true;
                        break;
                    default:
                        throw new PyException(ExceptionType.PYILLEGALOPERATIONEXCEPTION, "Unimplemented instruction: " + inst.getOpCodeName());
                }
            } catch (PyException ex) {
                int exitAddress;
                boolean found = false;
                while (!found && !this.blockStack.isEmpty()) {
                    exitAddress = this.blockStack.pop();
                    if (exitAddress < 0) {
                        found = true;
                        if (JCoCo.verbose) {
                            System.err.println("******************Handling Exception*********************");
                            System.err.println("The exception was: " + ex.str());
                            System.err.println("---------------------------------------------------------");
                            System.err.println("                The Exception's Traceback");
                            System.err.println("---------------------------------------------------------");
                            ex.printTraceBack();
                            System.err.println("******************End Handling Exception*****************");
                        }

                        // when the SETUP_EXCEPT was executed, a marker was added to the operand stack
                        // in case an exception occurrred. Now that we are processing the exception, 
                        // we clean up the operand stack to this point. 
                        if (!opStack.isEmpty()) {
                            PyObject obj = opStack.pop();
                            while (!obj.str().equals("Marker") && !opStack.isEmpty()) {
                                obj = opStack.pop();
                            }
                        }

                        // The exception is pushed onto the operand stack for processing
                        this.opStack.push(ex.getTraceBack()); //The tracebakc at TOS2
                        this.opStack.push(ex); //the parameter (in our case the exception) at TOS1
                        this.opStack.push(ex); //the exception at TOS
                        //the location to resume execution was found on the block stack
                        this.PC = -1 * exitAddress;

                        //An implicitly pushed exception handling block is pushed for the handler
                        this.blockStack.push(0);
                    }
                }

                if (!found) {
                    ex.tracebackAppend(this);
                    throw ex;
                }
            } catch (Exception e) {
                PyException ex = new PyException(ExceptionType.PYILLEGALOPERATIONEXCEPTION,
                        e.getMessage() + " while executing instruction " + inst.getOpCodeName());
                if (JCoCo.verbose) {
                    System.err.println("*********************Exception***************************");
                    e.printStackTrace();
                }
                ex.tracebackAppend(this);
                throw ex;
            }

        }

    }

}<|MERGE_RESOLUTION|>--- conflicted
+++ resolved
@@ -101,7 +101,7 @@
 
         PyObject obj = opStack.pop();
 
-        // If we were to come across a PyMarker it was left on the stack by 
+        // If we were to come across a PyMarker it was left on the stack by
         // code that had an exception. This should not happen, but if so, throw it away.
         while (obj.getType().typeId() == PyType.PyTypeId.PyMarkerType) {
             obj = opStack.pop();
@@ -141,10 +141,6 @@
         // temporarily turn off stepping if it is on.
         boolean debugging = JCoCo.stepOverInstructions;
         JCoCo.stepOverInstructions = false;
-<<<<<<< HEAD
-=======
-        int callStackSize = JCoCo.callStack.size();
->>>>>>> 8841c9f1
 
         String s = "{";
 
@@ -154,16 +150,10 @@
 
         for (String key : map.keySet()) {
             try {
-<<<<<<< HEAD
-                t = (PyStr) map.get(key).callMethod(new PyCallStack(), "__repr__", new ArrayList<PyObject>());
-                t_str = t.str();
-            } catch (PyException ex) {
-=======
                 t = (PyStr) map.get(key).callMethod("__repr__", new ArrayList<PyObject>());
                 t_str = t.str();
             } catch (PyException ex) {
                 JCoCo.callStack.pop(); // get rid of bad stack frame put there by debugger.
->>>>>>> 8841c9f1
                 try {
                     t_str = ((PyObject) map.get(key)).str();
                 } catch (PyException ex2) {
@@ -179,13 +169,6 @@
 
         s += "}";
 
-<<<<<<< HEAD
-=======
-        while (JCoCo.callStack.size() > callStackSize) {
-            JCoCo.callStack.pop(); // restore call stack after debugging.
-        }
-
->>>>>>> 8841c9f1
         JCoCo.stepOverInstructions = debugging;
 
         return s;
@@ -337,7 +320,7 @@
                         v = this.safetyPop();
                         u = this.safetyPop();
                         if (operand >= 6 && operand < 10) {
-                            //for these comparisons the method should be called on the 
+                            //for these comparisons the method should be called on the
                             //second argument (TOS), not the first (TOS1)
                             PyObject tmp = u;
                             u = v;
@@ -354,8 +337,8 @@
                         //do not need to delete args, garbage collection will handle it
                         this.opStack.push(w);
 
-                        //The following must be done for exceptions because the 
-                        //END_FINALLY needs to know whether the exception was handled 
+                        //The following must be done for exceptions because the
+                        //END_FINALLY needs to know whether the exception was handled
                         //or not.
                         if (operand == 10) {
                             handled = ((PyBool) w).getVal();
@@ -506,8 +489,8 @@
                         break;
                     case CALL_FUNCTION:
                         args = new ArrayList<PyObject>();
-                        //NOTE: Arguments are added backwards because they are popped 
-                        //off the stack in reverse order. So, the called function 
+                        //NOTE: Arguments are added backwards because they are popped
+                        //off the stack in reverse order. So, the called function
                         //gets the arguments backwards
                         for (i = 0; i < operand; i++) {
                             u = this.safetyPop();
@@ -666,25 +649,25 @@
                         this.opStack.push(cell.deref());
                         break;
                     case SETUP_EXCEPT:
-                        //multiplying by -1 is because any value less than 0 is 
+                        //multiplying by -1 is because any value less than 0 is
                         // for a try except
                         this.blockStack.push(-1 * operand);
 
                         // We put a marker on the operand stack in case an exception occurs. If
-                        // a marker is popped (by safetyPop) it is thrown away so that the machine 
+                        // a marker is popped (by safetyPop) it is thrown away so that the machine
                         // does not see the marker. If an exception occurs we'll look for the marker.
                         opStack.push(new PyMarker());
                         break;
                     case RAISE_VARARGS:
-                        // This is not currently implemented according to the 
+                        // This is not currently implemented according to the
                         // byte code documentation. The documentation says this:
                         // RAISE_VARARGS(argc)
-                        //    Raises an exception. argc indicates the number of 
-                        //    parameters to the raise statement, ranging from 0 to 3. 
-                        //    The handler will find the traceback as TOS2, the 
+                        //    Raises an exception. argc indicates the number of
+                        //    parameters to the raise statement, ranging from 0 to 3.
+                        //    The handler will find the traceback as TOS2, the
                         //    parameter as TOS1, and the exception as TOS.
                         // In this interpreter, currently exceptions contain the traceback
-                        // and there is always one argument to the RAISE_VARARGS 
+                        // and there is always one argument to the RAISE_VARARGS
                         // instruction, which is the value stored in the exception
                         u = this.safetyPop();
                         throw ((PyException) u);
@@ -698,8 +681,8 @@
                     case SETUP_FINALLY:
                         this.blockStack.push(-1 * operand);
                         // We put a marker on the operand stack in case an exception occurs. If
-                        // a marker is popped (by safetyPop) it is thrown away so that the machine 
-                        // does not see the marker. When we get to the END_FINALLY we'll clean up 
+                        // a marker is popped (by safetyPop) it is thrown away so that the machine
+                        // does not see the marker. When we get to the END_FINALLY we'll clean up
                         // the operand stack of anything left.
                         opStack.push(new PyMarker());
                         break;
@@ -719,8 +702,8 @@
                             throw ((PyException) u);
                         }
                         // when the SETUP_FINALLY was executed, a marker was added to the operand stack
-                        // in case an exception occurrred. Now that we are done processing the finally, 
-                        // we clean up the operand stack to this point. 
+                        // in case an exception occurrred. Now that we are done processing the finally,
+                        // we clean up the operand stack to this point.
                         if (!opStack.isEmpty()) {
                             PyObject obj = opStack.pop();
                             while (!obj.str().equals("Marker") && !opStack.isEmpty()) {
@@ -766,8 +749,8 @@
                         }
 
                         // when the SETUP_EXCEPT was executed, a marker was added to the operand stack
-                        // in case an exception occurrred. Now that we are processing the exception, 
-                        // we clean up the operand stack to this point. 
+                        // in case an exception occurrred. Now that we are processing the exception,
+                        // we clean up the operand stack to this point.
                         if (!opStack.isEmpty()) {
                             PyObject obj = opStack.pop();
                             while (!obj.str().equals("Marker") && !opStack.isEmpty()) {
