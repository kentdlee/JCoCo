/**
 * PyStack.java
 * Author: Kent D. Lee (c) 2017 Created on Jan 10, 2017.
 *
 * License: Please read the LICENSE file in this distribution for details
 * regarding the licensing of this code. This code is freely available for
 * educational use. THE SOFTWARE IS PROVIDED "AS IS", WITHOUT WARRANTY OF ANY
 * KIND.
 *
 * Description:
 * Here we have an example of a generic class. This generic class is used
 * for both the operand stack (in PyFrame) and the block stack.
 * The code is written generically so that a stack is a stack of some other
 * type of element. The __PyStackElement defines a linked list of
 * the elements to be put on the stack. The toString method can
 * be used in debugging to see the contents of a stack.
 *
 * Since we really don't know the type of T, we cannot delete the
 * elements that are pushed on the stack when deleting a stack.
 * This is a potential memory leak. It might be safer to throw an
 * exception if a non-empty stack is deleted. However, if we have
 * stack of ints, then the ints would not have to be deleted. So
 * this is left up to the programmer to know what they are doing.
 * If the stack is a stack of pointers to dynamically allocated
 * objects, the stack should be emptied before it is deleted.
 * Otherwise, if T is anything else then explicitly deleting the
 * T elements is not necessary and is implicitly handled in
 * this implementation (when deleting the __PyStackElements).
 */
package jcoco;

import jcoco.PyException.ExceptionType;

public class PyStack<T> {

    private class __PyStackElement<T> {

        public T object;
        public __PyStackElement<T> next;

        public __PyStackElement(T obj) {
            this.object = obj;
            this.next = null;
        }
    }

    private int count;
    private __PyStackElement<T> tos;

    public PyStack() {
        this.count = 0;
        this.tos = null;
    }

    public String toString() {
        // temporarily turn off stepping if it is on.
        boolean debugging = JCoCo.stepOverInstructions;
        JCoCo.stepOverInstructions = false;

<<<<<<< HEAD
        StringBuffer out = new StringBuffer();

        out.append("top\n---\n");

        __PyStackElement<T> cursor;

        cursor = this.tos;

        while (cursor != null) {
            try {
                out.append(cursor.object + "\n");
            } catch (PyException ex) {
                try {
                    out.append(((PyObject) cursor.object).str() + "\n");
                } catch (PyException ex2) {
                    out.append("<" + ((PyObject) cursor.object).getType() + " object at 0x" + Integer.toHexString(System.identityHashCode(this)) + ">\n");
                }
            }
            cursor = cursor.next;
        }

        out.append("---\n");

        // restore step over debugging if active.
        JCoCo.stepOverInstructions = debugging;

        return out.toString();
    }

    // This is used only by debugging to leave out marker objects when looking at the 
    // operand stack. This is specific to JCoCo.
    public String toStringNoMarkers() {
        // temporarily turn off stepping if it is on.
        boolean debugging = JCoCo.stepOverInstructions;
        JCoCo.stepOverInstructions = false;
=======
        int callStackSize = JCoCo.callStack.size();
>>>>>>> 8841c9f1

        StringBuffer out = new StringBuffer();

        out.append("top\n---\n");

        __PyStackElement<T> cursor;

        cursor = this.tos;

        while (cursor != null) {
<<<<<<< HEAD
            if (!cursor.object.toString().equals("Marker")) {
                try {
                    out.append(cursor.object + "\n");
                } catch (PyException ex) {
                    try {
                        out.append(((PyObject) cursor.object).str() + "\n");
                    } catch (PyException ex2) {
                        out.append("<" + ((PyObject) cursor.object).getType() + " object at 0x" + Integer.toHexString(System.identityHashCode(this)) + ">\n");
                    }
                }
            }
=======

            try {
                out.append(cursor.object + "\n");
            } catch (PyException ex) {
                try {
                    out.append(((PyObject) cursor.object).str() + "\n");
                } catch (PyException ex2) {
                    out.append("<" + ((PyObject) cursor.object).getType() + " object at 0x" + Integer.toHexString(System.identityHashCode(this)) + ">\n");
                }
            }

>>>>>>> 8841c9f1
            cursor = cursor.next;
        }

        out.append("---\n");

        // restore step over debugging if active.
        JCoCo.stepOverInstructions = debugging;

<<<<<<< HEAD
=======
        while (JCoCo.callStack.size() > callStackSize) {
            JCoCo.callStack.pop(); // restore call stack after debugging.
        }

>>>>>>> 8841c9f1
        return out.toString();

    }

<<<<<<< HEAD
    public int getCount() {
=======
    // This is used only by debugging to leave out marker objects when looking at the 
    // operand stack. This is specific to JCoCo.
    public String toStringNoMarkers() {
        // temporarily turn off stepping if it is on.
        boolean debugging = JCoCo.stepOverInstructions;
        JCoCo.stepOverInstructions = false;

        int callStackSize = JCoCo.callStack.size();

        StringBuffer out = new StringBuffer();

        out.append("top\n---\n");

        __PyStackElement<T> cursor;

        cursor = this.tos;

        while (cursor != null) {
            if (!cursor.object.toString().equals("Marker")) {
                try {
                    out.append(cursor.object + "\n");
                } catch (PyException ex) {
                    try {
                        out.append(((PyObject) cursor.object).str() + "\n");
                    } catch (PyException ex2) {
                        out.append("<" + ((PyObject) cursor.object).getType() + " object at 0x" + Integer.toHexString(System.identityHashCode(this)) + ">\n");
                    }
                }
            }
            cursor = cursor.next;
        }

        out.append("---\n");

        // restore step over debugging if active.
        JCoCo.stepOverInstructions = debugging;

        while (JCoCo.callStack.size() > callStackSize) {
            JCoCo.callStack.pop(); // restore call stack after debugging.
        }

        return out.toString();
    }

    public int size() {
>>>>>>> 8841c9f1
        return this.count;
    }

    public T pop() {
        if (this.tos != null) {
            __PyStackElement<T> elem = this.tos;
            T val = elem.object;
            this.tos = this.tos.next;

            count--;
            return val;
        }
        throw new PyException(ExceptionType.PYEMPTYSTACKEXCEPTION, "Attempt to pop empty stack.");
    }

    public void push(T obj) {
        __PyStackElement<T> elem = new __PyStackElement<T>(obj);
        elem.next = this.tos;
        this.tos = elem;
        count++;
    }

    public T top() {
        if (this.tos != null) {
            T val = this.tos.object;
            return val;
        }
        throw new PyException(ExceptionType.PYEMPTYSTACKEXCEPTION, "Attempt to get top of empty stack.");
    }

    public boolean isEmpty() {
        return (this.tos == null);
    }
}<|MERGE_RESOLUTION|>--- conflicted
+++ resolved
@@ -57,7 +57,6 @@
         boolean debugging = JCoCo.stepOverInstructions;
         JCoCo.stepOverInstructions = false;
 
-<<<<<<< HEAD
         StringBuffer out = new StringBuffer();
 
         out.append("top\n---\n");
@@ -87,118 +86,52 @@
         return out.toString();
     }
 
-    // This is used only by debugging to leave out marker objects when looking at the 
+    // This is used only by debugging to leave out marker objects when looking at the
     // operand stack. This is specific to JCoCo.
     public String toStringNoMarkers() {
-        // temporarily turn off stepping if it is on.
-        boolean debugging = JCoCo.stepOverInstructions;
-        JCoCo.stepOverInstructions = false;
-=======
-        int callStackSize = JCoCo.callStack.size();
->>>>>>> 8841c9f1
+       // temporarily turn off stepping if it is on.
+       boolean debugging = JCoCo.stepOverInstructions;
+       JCoCo.stepOverInstructions = false;
 
-        StringBuffer out = new StringBuffer();
+       int callStackSize = JCoCo.callStack.size();
 
-        out.append("top\n---\n");
+       StringBuffer out = new StringBuffer();
 
-        __PyStackElement<T> cursor;
+       out.append("top\n---\n");
 
-        cursor = this.tos;
+       __PyStackElement<T> cursor;
 
-        while (cursor != null) {
-<<<<<<< HEAD
-            if (!cursor.object.toString().equals("Marker")) {
-                try {
-                    out.append(cursor.object + "\n");
-                } catch (PyException ex) {
-                    try {
-                        out.append(((PyObject) cursor.object).str() + "\n");
-                    } catch (PyException ex2) {
-                        out.append("<" + ((PyObject) cursor.object).getType() + " object at 0x" + Integer.toHexString(System.identityHashCode(this)) + ">\n");
-                    }
-                }
-            }
-=======
+       cursor = this.tos;
 
-            try {
-                out.append(cursor.object + "\n");
-            } catch (PyException ex) {
-                try {
-                    out.append(((PyObject) cursor.object).str() + "\n");
-                } catch (PyException ex2) {
-                    out.append("<" + ((PyObject) cursor.object).getType() + " object at 0x" + Integer.toHexString(System.identityHashCode(this)) + ">\n");
-                }
-            }
+       while (cursor != null) {
+           if (!cursor.object.toString().equals("Marker")) {
+               try {
+                   out.append(cursor.object + "\n");
+               } catch (PyException ex) {
+                   try {
+                       out.append(((PyObject) cursor.object).str() + "\n");
+                   } catch (PyException ex2) {
+                       out.append("<" + ((PyObject) cursor.object).getType() + " object at 0x" + Integer.toHexString(System.identityHashCode(this)) + ">\n");
+                   }
+               }
+           }
+           cursor = cursor.next;
+       }
 
->>>>>>> 8841c9f1
-            cursor = cursor.next;
-        }
+       out.append("---\n");
 
-        out.append("---\n");
+       // restore step over debugging if active.
+       JCoCo.stepOverInstructions = debugging;
 
-        // restore step over debugging if active.
-        JCoCo.stepOverInstructions = debugging;
+       while (JCoCo.callStack.size() > callStackSize) {
+           JCoCo.callStack.pop(); // restore call stack after debugging.
+       }
 
-<<<<<<< HEAD
-=======
-        while (JCoCo.callStack.size() > callStackSize) {
-            JCoCo.callStack.pop(); // restore call stack after debugging.
-        }
+       return out.toString();
+   }
 
->>>>>>> 8841c9f1
-        return out.toString();
 
-    }
-
-<<<<<<< HEAD
     public int getCount() {
-=======
-    // This is used only by debugging to leave out marker objects when looking at the 
-    // operand stack. This is specific to JCoCo.
-    public String toStringNoMarkers() {
-        // temporarily turn off stepping if it is on.
-        boolean debugging = JCoCo.stepOverInstructions;
-        JCoCo.stepOverInstructions = false;
-
-        int callStackSize = JCoCo.callStack.size();
-
-        StringBuffer out = new StringBuffer();
-
-        out.append("top\n---\n");
-
-        __PyStackElement<T> cursor;
-
-        cursor = this.tos;
-
-        while (cursor != null) {
-            if (!cursor.object.toString().equals("Marker")) {
-                try {
-                    out.append(cursor.object + "\n");
-                } catch (PyException ex) {
-                    try {
-                        out.append(((PyObject) cursor.object).str() + "\n");
-                    } catch (PyException ex2) {
-                        out.append("<" + ((PyObject) cursor.object).getType() + " object at 0x" + Integer.toHexString(System.identityHashCode(this)) + ">\n");
-                    }
-                }
-            }
-            cursor = cursor.next;
-        }
-
-        out.append("---\n");
-
-        // restore step over debugging if active.
-        JCoCo.stepOverInstructions = debugging;
-
-        while (JCoCo.callStack.size() > callStackSize) {
-            JCoCo.callStack.pop(); // restore call stack after debugging.
-        }
-
-        return out.toString();
-    }
-
-    public int size() {
->>>>>>> 8841c9f1
         return this.count;
     }
 
